﻿using System.Collections.Generic;
using System.ComponentModel;
using System.Linq;
using System.Text.Json;
using System.Text.Json.Serialization;
using Everywhere.AI;
using Everywhere.Database;
using Everywhere.Interop;
using Everywhere.Storage;
using Lucide.Avalonia;
using Microsoft.SemanticKernel;

namespace Everywhere.Chat.Plugins;

public class VisualTreePlugin : BuiltInChatPlugin
{
    public override DynamicResourceKeyBase HeaderKey { get; } = new DynamicResourceKey(LocaleKey.NativeChatPlugin_VisualTree_Header);
    public override DynamicResourceKeyBase DescriptionKey { get; } = new DynamicResourceKey(LocaleKey.NativeChatPlugin_VisualTree_Description);
    public override LucideIconKind? Icon => LucideIconKind.Component;

    private readonly IBlobStorage _blobStorage;
    private readonly IVisualElementContext _visualElementContext;

    public VisualTreePlugin(IBlobStorage blobStorage, IVisualElementContext visualElementContext) : base("visual_tree")
    {
<<<<<<< HEAD
        this._blobStorage = blobStorage;
        this._visualElementContext = visualElementContext;
        this._settings = settings;        
=======
        _blobStorage = blobStorage;
        _visualElementContext = visualElementContext;

>>>>>>> e2855401
        _functions.Add(
            new NativeChatFunction(
                CaptureVisualElementByIdAsync,
                ChatFunctionPermissions.ScreenRead));
        _functions.Add(
            new NativeChatFunction(
                CaptureFullScreenAsync,
                ChatFunctionPermissions.ScreenRead));
        _functions.Add(
            new AnonymousChatFunction(
                ExecuteVisualActionQueueAsync,
                ChatFunctionPermissions.ScreenAccess));
    }

    /// <summary>
    /// When LLM does not support image input or image feature is disabled, and there is no visual element in the chat context, hide this plugin.
    /// </summary>
    /// <param name="chatContext"></param>
    /// <param name="customAssistant"></param>
    /// <returns></returns>
    public override IEnumerable<ChatFunction> SnapshotFunctions(ChatContext chatContext, CustomAssistant customAssistant) =>
        customAssistant.IsImageInputSupported.ActualValue is not true ||
        chatContext.VisualElements.Count == 0 ?
            [] :
            base.SnapshotFunctions(chatContext, customAssistant);

    [KernelFunction("capture_visual_element_by_id")]
    [Description("Captures a screenshot of the specified visual element by Id. Use when XML content is inaccessible or element is image-like.")]
    private Task<ChatFileAttachment> CaptureVisualElementByIdAsync([FromKernelServices] ChatContext chatContext, int elementId)
    {
    return CaptureVisualElementAsync(ResolveVisualElement(chatContext, elementId, nameof(elementId)));
    }

    [KernelFunction("capture_full_screen")]
    [Description("Captures a screenshot of the entire screen. Use when no specific visual element is available.")]
    private Task<ChatFileAttachment> CaptureFullScreenAsync()
    {
        var visualElement = _visualElementContext.ElementFromPointer(PickElementMode.Screen);
        if (visualElement is null)
        {
            throw new InvalidOperationException("No screen is available to capture.");
        }

        return CaptureVisualElementAsync(visualElement);
    }

    private async Task<ChatFileAttachment> CaptureVisualElementAsync(IVisualElement visualElement)
    {
        var bitmap = await visualElement.CaptureAsync();

        BlobEntity blob;
        using (var stream = new MemoryStream())
        {
            bitmap.Save(stream, 100);
            blob = await _blobStorage.StorageBlobAsync(stream, "image/png");
        }

        return new ChatFileAttachment(
            new DynamicResourceKey(string.Empty),
            blob.LocalPath,
            blob.Sha256,
            blob.MimeType);
    }

    [KernelFunction("execute_visual_action_queue")]
    [Description("Executes a reliable UI automation action queue. Supports clicking elements, entering text, sending shortcuts (e.g., Ctrl+V), and waiting without simulating pointer input. Useful for automating stable interactions, even when the target window is minimized. Example: [{\"Type\":\"click\",\"ElementId\":1},{\"Type\":\"set_text\",\"ElementId\":2,\"Text\":\"hello\"},{\"Type\":\"send_shortcut\",\"ElementId\":3,\"Key\":\"VK_RETURN\",\"Modifiers\":[\"VK_CONTROL\"]},{\"Type\":\"wait\",\"DelayMs\":500}]")]
    private async Task<string> ExecuteVisualActionQueueAsync(
        [FromKernelServices] ChatContext chatContext,
        [Description("Array of actions to execute in sequence")] VisualActionStep[] actions,
        CancellationToken cancellationToken = default)
    {
        if (actions == null || actions.Length == 0)
        {
            throw new ArgumentException("Action queue cannot be empty.", nameof(actions));
        }

        var index = 0;
        foreach (var step in actions)
        {
            cancellationToken.ThrowIfCancellationRequested();
            index++;

            if (!TryParseActionType(step.Type, out var actionType))
            {
                throw new ArgumentException($"Unsupported action type '{step.Type}' at position {index}.", nameof(actions));
            }

            try
            {
                switch (actionType)
                {
                    case VisualActionType.Click:
                    {
                        var element = ResolveVisualElement(chatContext, step.RequireElementId(), nameof(actions));
                        await element.InvokeAsync(cancellationToken).ConfigureAwait(false);
                        break;
                    }
                    case VisualActionType.SetText:
                    {
                        var element = ResolveVisualElement(chatContext, step.RequireElementId(), nameof(actions));
                        await element.SetTextAsync(step.Text ?? string.Empty, cancellationToken).ConfigureAwait(false);
                        break;
                    }
                    case VisualActionType.SendShortcut:
                    {
                        var element = ResolveVisualElement(chatContext, step.RequireElementId(), nameof(actions));
                        var shortcut = ResolveShortcut(step, nameof(actions));
                        await element.SendShortcutAsync(shortcut, cancellationToken).ConfigureAwait(false);
                        break;
                    }
                    case VisualActionType.Wait:
                    {
                        var delay = step.ResolveDelayMilliseconds();
                        if (delay < 0)
                        {
                            throw new ArgumentException($"Delay must be non-negative for wait actions (step {index}).", nameof(actions));
                        }

                        await Task.Delay(TimeSpan.FromMilliseconds(delay), cancellationToken).ConfigureAwait(false);
                        break;
                    }
                }
            }
            catch (Exception ex) when (ex is not OperationCanceledException)
            {
                throw new InvalidOperationException($"Action #{index} ({actionType}) failed: {ex.Message}", ex);
            }
        }

        return $"Executed {actions.Length} action(s).";
    }

    private static bool TryParseActionType(string? value, out VisualActionType actionType)
    {
        actionType = VisualActionType.Click;
        if (string.IsNullOrWhiteSpace(value)) return false;

        var normalized = value.Trim().ToLowerInvariant().Replace("_", string.Empty).Replace("-", string.Empty).Replace(" ", string.Empty);
        return normalized switch
        {
            "click" or "invoke" or "press" => (actionType = VisualActionType.Click) == VisualActionType.Click,
            "settext" or "input" or "inputtext" or "type" or "entertext" => (actionType = VisualActionType.SetText) == VisualActionType.SetText,
            "sendshortcut" or "shortcut" or "sendkey" or "presskey" => (actionType = VisualActionType.SendShortcut) == VisualActionType.SendShortcut,
            "wait" or "delay" or "sleep" => (actionType = VisualActionType.Wait) == VisualActionType.Wait,
            _ => false
        };
    }

    private static VisualElementShortcut ResolveShortcut(VisualActionStep step, string argumentName)
    {
        if (string.IsNullOrWhiteSpace(step.Key))
        {
            throw new ArgumentException("Key is required for send_shortcut actions. Use standard VK codes (e.g., VK_RETURN, VK_CONTROL, VK_A).", argumentName);
        }

        var key = ParseVirtualKey(step.Key, argumentName);
        var modifiers = VirtualKey.None;

        if (step.Modifiers != null && step.Modifiers.Length > 0)
        {
            foreach (var modifier in step.Modifiers)
            {
                modifiers |= ParseVirtualKey(modifier, argumentName);
            }
        }

        return new VisualElementShortcut(key, modifiers);
    }

    private static VirtualKey ParseVirtualKey(string vkCode, string argumentName)
    {
        if (string.IsNullOrWhiteSpace(vkCode))
        {
            throw new ArgumentException("Virtual key code cannot be empty.", argumentName);
        }

        // Remove VK_ prefix if present
        var normalized = vkCode.Trim();
        if (normalized.StartsWith("VK_", StringComparison.OrdinalIgnoreCase))
        {
            normalized = normalized.Substring(3);
        }

        // Handle single character keys (letters, digits)
        if (normalized.Length == 1)
        {
            var ch = char.ToUpperInvariant(normalized[0]);
            if (char.IsLetterOrDigit(ch))
            {
                return (VirtualKey)ch;
            }
        }

        // Handle common virtual key names using Windows API constants
        var upperNormalized = normalized.ToUpperInvariant();
        switch (upperNormalized)
        {
            case "RETURN":
            case "ENTER":
                return (VirtualKey)0x0D; // VK_RETURN
            case "CONTROL":
            case "CTRL":
                return (VirtualKey)0x11; // VK_CONTROL
            case "SHIFT":
                return (VirtualKey)0x10; // VK_SHIFT
            case "ALT":
            case "MENU":
                return (VirtualKey)0x12; // VK_MENU
            case "TAB":
                return (VirtualKey)0x09; // VK_TAB
            case "ESCAPE":
            case "ESC":
                return (VirtualKey)0x1B; // VK_ESCAPE
            case "SPACE":
                return (VirtualKey)0x20; // VK_SPACE
            case "BACKSPACE":
            case "BACK":
                return (VirtualKey)0x08; // VK_BACK
            case "DELETE":
            case "DEL":
                return (VirtualKey)0x2E; // VK_DELETE
            case "LEFT":
                return (VirtualKey)0x25; // VK_LEFT
            case "RIGHT":
                return (VirtualKey)0x27; // VK_RIGHT
            case "UP":
                return (VirtualKey)0x26; // VK_UP
            case "DOWN":
                return (VirtualKey)0x28; // VK_DOWN
            case "F1":
                return (VirtualKey)0x70; // VK_F1
            case "F2":
                return (VirtualKey)0x71; // VK_F2
            case "F3":
                return (VirtualKey)0x72; // VK_F3
            case "F4":
                return (VirtualKey)0x73; // VK_F4
            case "F5":
                return (VirtualKey)0x74; // VK_F5
            case "F6":
                return (VirtualKey)0x75; // VK_F6
            case "F7":
                return (VirtualKey)0x76; // VK_F7
            case "F8":
                return (VirtualKey)0x77; // VK_F8
            case "F9":
                return (VirtualKey)0x78; // VK_F9
            case "F10":
                return (VirtualKey)0x79; // VK_F10
            case "F11":
                return (VirtualKey)0x7A; // VK_F11
            case "F12":
                return (VirtualKey)0x7B; // VK_F12
        }

        // Try to parse as VirtualKey enum
        if (Enum.TryParse<VirtualKey>(normalized, ignoreCase: true, out var virtualKey))
        {
            return virtualKey;
        }

        throw new ArgumentException($"Invalid virtual key code '{vkCode}'. Use standard VK codes (e.g., VK_RETURN, VK_CONTROL, VK_A, D).", argumentName);
    }

    private static IVisualElement ResolveVisualElement(ChatContext chatContext, int elementId, string? argumentName = null)
    {
        if (!chatContext.VisualElements.TryGetValue(elementId, out var visualElement))
        {
            throw new ArgumentException($"Visual element with id '{elementId}' is not found or has been destroyed.", argumentName ?? nameof(elementId));
        }

        return visualElement;
    }

    /// <summary>
    /// Represents a single action in the visual automation queue.
    /// </summary>
    public sealed record VisualActionStep
    {
        /// <summary>
        /// The type of action: "click", "set_text", "send_shortcut", or "wait"
        /// </summary>
        [Description("Type of action: click, set_text, send_shortcut, or wait")]
        public string? Type { get; init; }

        /// <summary>
        /// The ID of the target visual element (required for click, set_text, send_shortcut actions; not used for wait actions)
        /// </summary>
        [Description("ID of the target visual element (required for click, set_text, send_shortcut actions)")]
        public int? ElementId { get; init; }

        /// <summary>
        /// The text to input (for set_text actions)
        /// </summary>
        [Description("Text to input (for set_text action)")]
        public string? Text { get; init; }

        /// <summary>
        /// The virtual key code to send (e.g., VK_RETURN, VK_A). Required for send_shortcut actions.
        /// </summary>
        [Description("Virtual key code (e.g., VK_RETURN, VK_A) for send_shortcut action")]
        public string? Key { get; init; }

        /// <summary>
        /// Modifier keys (e.g., VK_CONTROL, VK_SHIFT) for send_shortcut actions
        /// </summary>
        [Description("Modifier virtual key codes (e.g., VK_CONTROL, VK_SHIFT) for send_shortcut action")]
        public string[]? Modifiers { get; init; }

        /// <summary>
        /// Delay in milliseconds (for wait actions)
        /// </summary>
        [Description("Delay in milliseconds (for wait action)")]
        public int? DelayMs { get; init; }

        public int RequireElementId() => ElementId ?? throw new ArgumentException("Element id is required for this action.");

        public int ResolveDelayMilliseconds()
        {
            if (DelayMs is null)
            {
                throw new ArgumentException("Delay must be provided for wait actions.");
            }

            return DelayMs.Value;
        }
    }

    private enum VisualActionType
    {
        Click,
        SetText,
        Wait,
        SendShortcut
    }
}<|MERGE_RESOLUTION|>--- conflicted
+++ resolved
@@ -23,15 +23,9 @@
 
     public VisualTreePlugin(IBlobStorage blobStorage, IVisualElementContext visualElementContext) : base("visual_tree")
     {
-<<<<<<< HEAD
-        this._blobStorage = blobStorage;
-        this._visualElementContext = visualElementContext;
-        this._settings = settings;        
-=======
         _blobStorage = blobStorage;
         _visualElementContext = visualElementContext;
-
->>>>>>> e2855401
+        _settings = settings;
         _functions.Add(
             new NativeChatFunction(
                 CaptureVisualElementByIdAsync,
