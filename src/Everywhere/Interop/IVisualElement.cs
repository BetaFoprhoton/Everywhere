--- conflicted
+++ resolved
@@ -88,7 +88,6 @@
     /// </remarks>
     string? GetText(int maxLength = -1);
 
-<<<<<<< HEAD
     /// <summary>
     /// Invokes the default action on the visual element using UI Automation patterns.
     /// </summary>
@@ -104,13 +103,11 @@
     /// Supports common keys and shortcuts like Enter, Ctrl+C, or Ctrl+V even when the window is minimized.
     /// </summary>
     Task SendShortcutAsync(VisualElementShortcut shortcut, CancellationToken cancellationToken = default);
-=======
     // /// <summary>
     // /// Get the selected text of the visual element.
     // /// </summary>
     // /// <returns></returns>
     // string? GetSelectionText();
->>>>>>> e2855401
 
     Task<Bitmap> CaptureAsync();
 }
