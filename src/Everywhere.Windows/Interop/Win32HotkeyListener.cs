--- conflicted
+++ resolved
@@ -501,32 +501,20 @@
 
             switch (isKeyDown)
             {
-<<<<<<< HEAD
-                case WINDOW_MESSAGE.WM_KEYDOWN or WINDOW_MESSAGE.WM_SYSKEYDOWN when keyModifiers == KeyModifiers.None:
-=======
                 case true when keyModifiers == KeyModifiers.None:
->>>>>>> e2855401
                 {
                     PressingHotkey = PressingHotkey with { Key = virtualKey.ToAvaloniaKey() };
                     PressingHotkeyChanged?.Invoke(this, PressingHotkey);
                     break;
                 }
-<<<<<<< HEAD
-                case WINDOW_MESSAGE.WM_KEYDOWN or WINDOW_MESSAGE.WM_SYSKEYDOWN:
-=======
                 case true:
->>>>>>> e2855401
                 {
                     _pressedKeyModifiers |= keyModifiers;
                     PressingHotkey = PressingHotkey with { Modifiers = _pressedKeyModifiers };
                     PressingHotkeyChanged?.Invoke(this, PressingHotkey);
                     break;
                 }
-<<<<<<< HEAD
-                case WINDOW_MESSAGE.WM_KEYUP or WINDOW_MESSAGE.WM_SYSKEYUP:
-=======
                 case false:
->>>>>>> e2855401
                 {
                     _pressedKeyModifiers &= ~keyModifiers;
                     if (_pressedKeyModifiers == KeyModifiers.None)
